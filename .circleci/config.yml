--- conflicted
+++ resolved
@@ -261,11 +261,7 @@
       - *restore_build
       - run:
           name: Publish local docker
-<<<<<<< HEAD
-          command: ./scripts/publish_docker.sh $CIRCLE_BRANCH-SNAPSHOT
-=======
-          command: ./scripts/publish.sh dev-snapshot
->>>>>>> 6df97290
+          command: ./scripts/publish_docker.sh dev-snapshot
       - run:
           name: Save docker to file
           command: |
@@ -289,18 +285,9 @@
       - *export_docker_publish_version
       - *dockerhub_login
       - run:
-<<<<<<< HEAD
-          name: Load docker from file
-          command: docker load --input /tmp/workspace/codacy-analysis-cli.tar
-      - deploy:
-          name: Push docker to DockerHub
-          command: |
-            docker login -u $DOCKER_USER -p $DOCKER_PASS
-=======
           name: Publish tag
           command: echo 'export DOCKER_TAG=$PUBLISH_VERSION' >> $BASH_ENV
       - *dockerhub_tag
->>>>>>> 6df97290
 
   publish_dockerhub_latest:
     machine: true
