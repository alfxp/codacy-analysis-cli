--- conflicted
+++ resolved
@@ -26,7 +26,8 @@
 lazy val codacyAnalysisCore = project
   .in(file("core"))
   .settings(name := "codacy-analysis-core")
-  .settings( // App Dependencies
+  .settings(
+    // App Dependencies
     libraryDependencies ++= Seq(
       Dependencies.caseApp,
       Dependencies.betterFiles,
@@ -36,8 +37,9 @@
       Dependencies.cats) ++
       Dependencies.circe ++
       Dependencies.jackson ++
-<<<<<<< HEAD
-      Dependencies.log4s,
+      Dependencies.log4s ++
+      Dependencies.codacyPlugins,
+    // Test Dependencies
     libraryDependencies ++= testDependencies)
   .settings(
     // Sonatype repository settings
@@ -92,12 +94,6 @@
   .enablePlugins(JavaAppPackaging)
   .enablePlugins(DockerPlugin)
   .settings(name := "codacy-analysis-cli")
-=======
-      Dependencies.log4s ++
-      Dependencies.codacyPlugins,
-    // Test Dependencies
-    libraryDependencies ++= Dependencies.specs2.map(_ % Test))
->>>>>>> 6df97290
   .settings(Common.dockerSettings: _*)
   .settings(Common.genericSettings: _*)
   .settings(
@@ -112,19 +108,4 @@
 scalaVersion in ThisBuild := scalaVersionNumber
 scalaBinaryVersion in ThisBuild := scalaBinaryVersionNumber
 scapegoatDisabledInspections in ThisBuild := Seq()
-scapegoatVersion in ThisBuild := "1.3.4"
-compile.in(Compile) := Def.taskDyn {
-  val c = compile.in(Compile).value
-  Def.task {
-    if (sys.env.get("CI").exists(_.nonEmpty)) Def.taskDyn(Def.task(scapegoat.in(Compile).value))
-    c
-  }
-}.value
-
-compile.in(Test) := Def.taskDyn {
-  val c = compile.in(Test).value
-  Def.task {
-    if (sys.env.get("CI").exists(_.nonEmpty)) Def.taskDyn(Def.task(scapegoat.in(Compile).value))
-    c
-  }
-}.value+scapegoatVersion in ThisBuild := "1.3.4"